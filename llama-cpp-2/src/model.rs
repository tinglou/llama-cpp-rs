//! A safe wrapper around `llama_model`.
use std::ffi::{c_char, CString};
use std::num::NonZeroU16;
use std::os::raw::c_int;
use std::path::Path;
use std::ptr::NonNull;

use crate::context::params::LlamaContextParams;
use crate::context::LlamaContext;
use crate::llama_backend::LlamaBackend;
use crate::model::params::LlamaModelParams;
use crate::token::from_vec_token_sys;
use crate::token::LlamaToken;
use crate::token_type::{LlamaTokenAttr, LlamaTokenAttrs};
use crate::{
    ApplyChatTemplateError, ChatTemplateError, LlamaContextLoadError, LlamaLoraAdapterInitError,
    LlamaModelLoadError, NewLlamaChatMessageError, StringToTokenError, TokenToStringError,
};

pub mod params;

/// A safe wrapper around `llama_model`.
#[derive(Debug)]
#[repr(transparent)]
#[allow(clippy::module_name_repetitions)]
pub struct LlamaModel {
    pub(crate) model: NonNull<llama_cpp_sys_2::llama_model>,
}

/// A safe wrapper around `llama_lora_adapter`.
#[derive(Debug)]
#[repr(transparent)]
#[allow(clippy::module_name_repetitions)]
pub struct LlamaLoraAdapter {
    pub(crate) lora_adapter: NonNull<llama_cpp_sys_2::llama_adapter_lora>,
}

/// A Safe wrapper around `llama_chat_message`
#[derive(Debug, Eq, PartialEq, Clone)]
pub struct LlamaChatMessage {
    role: CString,
    content: CString,
}

impl LlamaChatMessage {
    /// Create a new `LlamaChatMessage`
    ///
    /// # Errors
    /// If either of ``role`` or ``content`` contain null bytes.
    pub fn new(role: String, content: String) -> Result<Self, NewLlamaChatMessageError> {
        Ok(Self {
            role: CString::new(role)?,
            content: CString::new(content)?,
        })
    }
}

/// How to determine if we should prepend a bos token to tokens
#[derive(Debug, Clone, Copy, PartialEq, Eq)]
pub enum AddBos {
    /// Add the beginning of stream token to the start of the string.
    Always,
    /// Do not add the beginning of stream token to the start of the string.
    Never,
}

/// How to determine if we should tokenize special tokens
#[derive(Debug, Clone, Copy, PartialEq, Eq)]
pub enum Special {
    /// Allow tokenizing special and/or control tokens which otherwise are not exposed and treated as plaintext. Does not insert a leading space.
    Tokenize,
    /// Treat special and/or control tokens as plaintext.
    Plaintext,
}

unsafe impl Send for LlamaModel {}

unsafe impl Sync for LlamaModel {}

impl LlamaModel {
    pub(crate) fn vocab_ptr(&self) -> *const llama_cpp_sys_2::llama_vocab {
        unsafe { llama_cpp_sys_2::llama_model_get_vocab(self.model.as_ptr()) }
    }

    /// get the number of tokens the model was trained on
    ///
    /// # Panics
    ///
    /// If the number of tokens the model was trained on does not fit into an `u32`. This should be impossible on most
    /// platforms due to llama.cpp returning a `c_int` (i32 on most platforms) which is almost certainly positive.
    #[must_use]
    pub fn n_ctx_train(&self) -> u32 {
        let n_ctx_train = unsafe { llama_cpp_sys_2::llama_n_ctx_train(self.model.as_ptr()) };
        u32::try_from(n_ctx_train).expect("n_ctx_train fits into an u32")
    }

    /// Get all tokens in the model.
    pub fn tokens(
        &self,
        special: Special,
    ) -> impl Iterator<Item = (LlamaToken, Result<String, TokenToStringError>)> + '_ {
        (0..self.n_vocab())
            .map(LlamaToken::new)
            .map(move |llama_token| (llama_token, self.token_to_str(llama_token, special)))
    }

    /// Get the beginning of stream token.
    #[must_use]
    pub fn token_bos(&self) -> LlamaToken {
        let token = unsafe { llama_cpp_sys_2::llama_token_bos(self.vocab_ptr()) };
        LlamaToken(token)
    }

    /// Get the end of stream token.
    #[must_use]
    pub fn token_eos(&self) -> LlamaToken {
        let token = unsafe { llama_cpp_sys_2::llama_token_eos(self.vocab_ptr()) };
        LlamaToken(token)
    }

    /// Get the newline token.
    #[must_use]
    pub fn token_nl(&self) -> LlamaToken {
        let token = unsafe { llama_cpp_sys_2::llama_token_nl(self.vocab_ptr()) };
        LlamaToken(token)
    }

    /// Check if a token represents the end of generation (end of turn, end of sequence, etc.)
    #[must_use]
    pub fn is_eog_token(&self, token: LlamaToken) -> bool {
        unsafe { llama_cpp_sys_2::llama_token_is_eog(self.vocab_ptr(), token.0) }
    }

    /// Get the decoder start token.
    #[must_use]
    pub fn decode_start_token(&self) -> LlamaToken {
        let token =
            unsafe { llama_cpp_sys_2::llama_model_decoder_start_token(self.model.as_ptr()) };
        LlamaToken(token)
    }

    /// Convert single token to a string.
    ///
    /// # Errors
    ///
    /// See [`TokenToStringError`] for more information.
    pub fn token_to_str(
        &self,
        token: LlamaToken,
        special: Special,
    ) -> Result<String, TokenToStringError> {
        let bytes = self.token_to_bytes(token, special)?;
        Ok(String::from_utf8(bytes)?)
    }

    /// Convert single token to bytes.
    ///
    /// # Errors
    /// See [`TokenToStringError`] for more information.
    ///
    /// # Panics
    /// If a [`TokenToStringError::InsufficientBufferSpace`] error returned by
    /// [`Self::token_to_bytes_with_size`] contains a positive nonzero value. This should never
    /// happen.
    pub fn token_to_bytes(
        &self,
        token: LlamaToken,
        special: Special,
    ) -> Result<Vec<u8>, TokenToStringError> {
        match self.token_to_bytes_with_size(token, 8, special, None) {
            Err(TokenToStringError::InsufficientBufferSpace(i)) => self.token_to_bytes_with_size(
                token,
                (-i).try_into().expect("Error buffer size is positive"),
                special,
                None,
            ),
            x => x,
        }
    }

    /// Convert a vector of tokens to a single string.
    ///
    /// # Errors
    ///
    /// See [`TokenToStringError`] for more information.
    pub fn tokens_to_str(
        &self,
        tokens: &[LlamaToken],
        special: Special,
    ) -> Result<String, TokenToStringError> {
        let mut builder: Vec<u8> = Vec::with_capacity(tokens.len() * 4);
        for piece in tokens
            .iter()
            .copied()
            .map(|t| self.token_to_bytes(t, special))
        {
            builder.extend_from_slice(&piece?);
        }
        Ok(String::from_utf8(builder)?)
    }

    /// Convert a string to a Vector of tokens.
    ///
    /// # Errors
    ///
    /// - if [`str`] contains a null byte.
    ///
    /// # Panics
    ///
    /// - if there is more than [`usize::MAX`] [`LlamaToken`]s in [`str`].
    ///
    ///
    /// ```no_run
    /// use llama_cpp_2::model::LlamaModel;
    ///
    /// # fn main() -> Result<(), Box<dyn std::error::Error>> {
    /// use std::path::Path;
    /// use llama_cpp_2::model::AddBos;
    /// let backend = llama_cpp_2::llama_backend::LlamaBackend::init()?;
    /// let model = LlamaModel::load_from_file(&backend, Path::new("path/to/model"), &Default::default())?;
    /// let tokens = model.str_to_token("Hello, World!", AddBos::Always)?;
    /// # Ok(())
    /// # }
    pub fn str_to_token(
        &self,
        str: &str,
        add_bos: AddBos,
    ) -> Result<Vec<LlamaToken>, StringToTokenError> {
        let add_bos = match add_bos {
            AddBos::Always => true,
            AddBos::Never => false,
        };

        let tokens_estimation = std::cmp::max(8, (str.len() / 2) + usize::from(add_bos));
        let mut buffer: Vec<LlamaToken> = Vec::with_capacity(tokens_estimation);

        let c_string = CString::new(str)?;
        let buffer_capacity =
            c_int::try_from(buffer.capacity()).expect("buffer capacity should fit into a c_int");

        let size = unsafe {
            llama_cpp_sys_2::llama_tokenize(
                self.vocab_ptr(),
                c_string.as_ptr(),
                c_int::try_from(c_string.as_bytes().len())?,
                buffer.as_mut_ptr().cast::<llama_cpp_sys_2::llama_token>(),
                buffer_capacity,
                add_bos,
                true,
            )
        };

        // if we fail the first time we can resize the vector to the correct size and try again. This should never fail.
        // as a result - size is guaranteed to be positive here.
        let size = if size.is_negative() {
            buffer.reserve_exact(usize::try_from(-size).expect("usize's are larger "));
            unsafe {
                llama_cpp_sys_2::llama_tokenize(
                    self.vocab_ptr(),
                    c_string.as_ptr(),
                    c_int::try_from(c_string.as_bytes().len())?,
                    buffer.as_mut_ptr().cast::<llama_cpp_sys_2::llama_token>(),
                    -size,
                    add_bos,
                    true,
                )
            }
        } else {
            size
        };

        let size = usize::try_from(size).expect("size is positive and usize ");

        // Safety: `size` < `capacity` and llama-cpp has initialized elements up to `size`
        unsafe { buffer.set_len(size) }
<<<<<<< HEAD
        Ok(buffer)
=======
        // convert to LlamaToken without memory copy
        let tokens = from_vec_token_sys(buffer);
        Ok(tokens)
>>>>>>> 8d03aee9
    }

    /// Get the type of a token.
    ///
    /// # Panics
    ///
    /// If the token type is not known to this library.
    #[must_use]
    pub fn token_attr(&self, LlamaToken(id): LlamaToken) -> LlamaTokenAttrs {
        let token_type = unsafe { llama_cpp_sys_2::llama_token_get_attr(self.vocab_ptr(), id) };
        LlamaTokenAttrs::try_from(token_type).expect("token type is valid")
    }

    /// Convert a token to a string with a specified buffer size.
    ///
    /// Generally you should use [`LlamaModel::token_to_str`] as it is able to decode tokens with
    /// any length.
    ///
    /// # Errors
    ///
    /// - if the token type is unknown
    /// - the resultant token is larger than `buffer_size`.
    /// - the string returend by llama-cpp is not valid utf8.
    ///
    /// # Panics
    ///
    /// - if `buffer_size` does not fit into a [`c_int`].
    /// - if the returned size from llama-cpp does not fit into a [`usize`]. (this should never happen)
    pub fn token_to_str_with_size(
        &self,
        token: LlamaToken,
        buffer_size: usize,
        special: Special,
    ) -> Result<String, TokenToStringError> {
        let bytes = self.token_to_bytes_with_size(token, buffer_size, special, None)?;
        Ok(String::from_utf8(bytes)?)
    }

    /// Convert a token to bytes with a specified buffer size.
    ///
    /// Generally you should use [`LlamaModel::token_to_bytes`] as it is able to handle tokens of
    /// any length.
    ///
    /// # Errors
    ///
    /// - if the token type is unknown
    /// - the resultant token is larger than `buffer_size`.
    ///
    /// # Panics
    ///
    /// - if `buffer_size` does not fit into a [`c_int`].
    /// - if the returned size from llama-cpp does not fit into a [`usize`]. (this should never happen)
    pub fn token_to_bytes_with_size(
        &self,
        token: LlamaToken,
        buffer_size: usize,
        special: Special,
        lstrip: Option<NonZeroU16>,
    ) -> Result<Vec<u8>, TokenToStringError> {
        if token == self.token_nl() {
            return Ok(b"\n".to_vec());
        }

        // unsure what to do with this in the face of the 'special' arg + attr changes
        let attrs = self.token_attr(token);
        if attrs.is_empty()
            || attrs
                .intersects(LlamaTokenAttr::Unknown | LlamaTokenAttr::Byte | LlamaTokenAttr::Unused)
            || attrs.contains(LlamaTokenAttr::Control)
                && (token == self.token_bos() || token == self.token_eos())
        {
            return Ok(Vec::new());
        }

        let special = match special {
            Special::Tokenize => true,
            Special::Plaintext => false,
        };

        let string = CString::new(vec![b'*'; buffer_size]).expect("no null");
        let len = string.as_bytes().len();
        let len = c_int::try_from(len).expect("length fits into c_int");
        let buf = string.into_raw();
        let lstrip = lstrip.map_or(0, |it| i32::from(it.get()));
        let size = unsafe {
            llama_cpp_sys_2::llama_token_to_piece(
                self.vocab_ptr(),
                token.0,
                buf,
                len,
                lstrip,
                special,
            )
        };

        match size {
            0 => Err(TokenToStringError::UnknownTokenType),
            i if i.is_negative() => Err(TokenToStringError::InsufficientBufferSpace(i)),
            size => {
                let string = unsafe { CString::from_raw(buf) };
                let mut bytes = string.into_bytes();
                let len = usize::try_from(size).expect("size is positive and fits into usize");
                bytes.truncate(len);
                Ok(bytes)
            }
        }
    }
    /// The number of tokens the model was trained on.
    ///
    /// This returns a `c_int` for maximum compatibility. Most of the time it can be cast to an i32
    /// without issue.
    #[must_use]
    pub fn n_vocab(&self) -> i32 {
        unsafe { llama_cpp_sys_2::llama_n_vocab(self.vocab_ptr()) }
    }

    /// The type of vocab the model was trained on.
    ///
    /// # Panics
    ///
    /// If llama-cpp emits a vocab type that is not known to this library.
    #[must_use]
    pub fn vocab_type(&self) -> VocabType {
        // llama_cpp_sys_2::llama_model_get_vocab
        let vocab_type = unsafe { llama_cpp_sys_2::llama_vocab_type(self.vocab_ptr()) };
        VocabType::try_from(vocab_type).expect("invalid vocab type")
    }

    /// This returns a `c_int` for maximum compatibility. Most of the time it can be cast to an i32
    /// without issue.
    #[must_use]
    pub fn n_embd(&self) -> c_int {
        unsafe { llama_cpp_sys_2::llama_n_embd(self.model.as_ptr()) }
    }

    /// Get chat template from model.
    ///
    /// # Errors
    ///
    /// * If the model has no chat template
    /// * If the chat template is not a valid [`CString`].
    #[allow(clippy::missing_panics_doc)] // we statically know this will not panic as
    pub fn get_chat_template(&self, buf_size: usize) -> Result<String, ChatTemplateError> {
        // longest known template is about 1200 bytes from llama.cpp
        let chat_temp = CString::new(vec![b'*'; buf_size]).expect("no null");
        let chat_ptr = chat_temp.into_raw();
        let chat_name = CString::new("tokenizer.chat_template").expect("no null bytes");

        let ret = unsafe {
            llama_cpp_sys_2::llama_model_meta_val_str(
                self.model.as_ptr(),
                chat_name.as_ptr(),
                chat_ptr,
                buf_size,
            )
        };

        if ret < 0 {
            return Err(ChatTemplateError::MissingTemplate(ret));
        }

        let template_c = unsafe { CString::from_raw(chat_ptr) };
        let template = template_c.to_str()?;

        let ret: usize = ret.try_into().unwrap();
        if template.len() < ret {
            return Err(ChatTemplateError::BuffSizeError(ret + 1));
        }

        Ok(template.to_owned())
    }

    /// Loads a model from a file.
    ///
    /// # Errors
    ///
    /// See [`LlamaModelLoadError`] for more information.
    #[tracing::instrument(skip_all, fields(params))]
    pub fn load_from_file(
        _: &LlamaBackend,
        path: impl AsRef<Path>,
        params: &LlamaModelParams,
    ) -> Result<Self, LlamaModelLoadError> {
        let path = path.as_ref();
        debug_assert!(Path::new(path).exists(), "{path:?} does not exist");
        let path = path
            .to_str()
            .ok_or(LlamaModelLoadError::PathToStrError(path.to_path_buf()))?;

        let cstr = CString::new(path)?;
        let llama_model =
            unsafe { llama_cpp_sys_2::llama_load_model_from_file(cstr.as_ptr(), params.params) };

        let model = NonNull::new(llama_model).ok_or(LlamaModelLoadError::NullResult)?;

        tracing::debug!(?path, "Loaded model");
        Ok(LlamaModel { model })
    }

    /// Initializes a lora adapter from a file.
    ///
    /// # Errors
    ///
    /// See [`LlamaLoraAdapterInitError`] for more information.
    pub fn lora_adapter_init(
        &self,
        path: impl AsRef<Path>,
    ) -> Result<LlamaLoraAdapter, LlamaLoraAdapterInitError> {
        let path = path.as_ref();
        debug_assert!(Path::new(path).exists(), "{path:?} does not exist");

        let path = path
            .to_str()
            .ok_or(LlamaLoraAdapterInitError::PathToStrError(
                path.to_path_buf(),
            ))?;

        let cstr = CString::new(path)?;
        let adapter =
            unsafe { llama_cpp_sys_2::llama_adapter_lora_init(self.model.as_ptr(), cstr.as_ptr()) };

        let adapter = NonNull::new(adapter).ok_or(LlamaLoraAdapterInitError::NullResult)?;

        tracing::debug!(?path, "Initialized lora adapter");
        Ok(LlamaLoraAdapter {
            lora_adapter: adapter,
        })
    }

    /// Create a new context from this model.
    ///
    /// # Errors
    ///
    /// There is many ways this can fail. See [`LlamaContextLoadError`] for more information.
    // we intentionally do not derive Copy on `LlamaContextParams` to allow llama.cpp to change the type to be non-trivially copyable.
    #[allow(clippy::needless_pass_by_value)]
    pub fn new_context(
        &self,
        _: &LlamaBackend,
        params: LlamaContextParams,
    ) -> Result<LlamaContext, LlamaContextLoadError> {
        let context_params = params.context_params;
        let context = unsafe {
            llama_cpp_sys_2::llama_new_context_with_model(self.model.as_ptr(), context_params)
        };
        let context = NonNull::new(context).ok_or(LlamaContextLoadError::NullReturn)?;

        Ok(LlamaContext::new(self, context, params.embeddings()))
    }

    /// Apply the models chat template to some messages.
    /// See https://github.com/ggerganov/llama.cpp/wiki/Templates-supported-by-llama_chat_apply_template
    ///
    /// `tmpl` of None means to use the default template provided by llama.cpp for the model
    ///
    /// # Errors
    /// There are many ways this can fail. See [`ApplyChatTemplateError`] for more information.
    #[tracing::instrument(skip_all)]
    pub fn apply_chat_template(
        &self,
        tmpl: Option<String>,
        chat: Vec<LlamaChatMessage>,
        add_ass: bool,
    ) -> Result<String, ApplyChatTemplateError> {
        // Buffer is twice the length of messages per their recommendation
        let message_length = chat.iter().fold(0, |acc, c| {
            acc + c.role.to_bytes().len() + c.content.to_bytes().len()
        });
        let mut buff: Vec<u8> = vec![0; message_length * 2];

        // Build our llama_cpp_sys_2 chat messages
        let chat: Vec<llama_cpp_sys_2::llama_chat_message> = chat
            .iter()
            .map(|c| llama_cpp_sys_2::llama_chat_message {
                role: c.role.as_ptr(),
                content: c.content.as_ptr(),
            })
            .collect();

        // Set the tmpl pointer
        let tmpl = tmpl.map(CString::new);
        let tmpl_ptr = match &tmpl {
            Some(str) => str.as_ref().map_err(Clone::clone)?.as_ptr(),
            None => std::ptr::null(),
        };

        let res = unsafe {
            llama_cpp_sys_2::llama_chat_apply_template(
                tmpl_ptr,
                chat.as_ptr(),
                chat.len(),
                add_ass,
                buff.as_mut_ptr().cast::<c_char>(),
                buff.len().try_into().expect("Buffer size exceeds i32::MAX"),
            )
        };

        if res > buff.len().try_into().expect("Buffer size exceeds i32::MAX") {
            buff.resize(res.try_into().expect("res is negative"), 0);

            let res = unsafe {
                llama_cpp_sys_2::llama_chat_apply_template(
                    tmpl_ptr,
                    chat.as_ptr(),
                    chat.len(),
                    add_ass,
                    buff.as_mut_ptr().cast::<c_char>(),
                    buff.len().try_into().expect("Buffer size exceeds i32::MAX"),
                )
            };
            assert_eq!(Ok(res), buff.len().try_into());
        }
        buff.truncate(res.try_into().expect("res is negative"));
        Ok(String::from_utf8(buff)?)
    }
}

impl Drop for LlamaModel {
    fn drop(&mut self) {
        unsafe { llama_cpp_sys_2::llama_free_model(self.model.as_ptr()) }
    }
}

/// a rusty equivalent of `llama_vocab_type`
#[repr(u32)]
#[derive(Debug, Eq, Copy, Clone, PartialEq)]
pub enum VocabType {
    /// Byte Pair Encoding
    BPE = llama_cpp_sys_2::LLAMA_VOCAB_TYPE_BPE as _,
    /// Sentence Piece Tokenizer
    SPM = llama_cpp_sys_2::LLAMA_VOCAB_TYPE_SPM as _,
}

/// There was an error converting a `llama_vocab_type` to a `VocabType`.
#[derive(thiserror::Error, Debug, Eq, PartialEq)]
pub enum LlamaTokenTypeFromIntError {
    /// The value is not a valid `llama_token_type`. Contains the int value that was invalid.
    #[error("Unknown Value {0}")]
    UnknownValue(llama_cpp_sys_2::llama_vocab_type),
}

impl TryFrom<llama_cpp_sys_2::llama_vocab_type> for VocabType {
    type Error = LlamaTokenTypeFromIntError;

    fn try_from(value: llama_cpp_sys_2::llama_vocab_type) -> Result<Self, Self::Error> {
        match value {
            llama_cpp_sys_2::LLAMA_VOCAB_TYPE_BPE => Ok(VocabType::BPE),
            llama_cpp_sys_2::LLAMA_VOCAB_TYPE_SPM => Ok(VocabType::SPM),
            unknown => Err(LlamaTokenTypeFromIntError::UnknownValue(unknown)),
        }
    }
}<|MERGE_RESOLUTION|>--- conflicted
+++ resolved
@@ -273,13 +273,7 @@
 
         // Safety: `size` < `capacity` and llama-cpp has initialized elements up to `size`
         unsafe { buffer.set_len(size) }
-<<<<<<< HEAD
         Ok(buffer)
-=======
-        // convert to LlamaToken without memory copy
-        let tokens = from_vec_token_sys(buffer);
-        Ok(tokens)
->>>>>>> 8d03aee9
     }
 
     /// Get the type of a token.
