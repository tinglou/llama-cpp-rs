use cmake::Config;
use glob::glob;
use std::env;
use std::path::{Path, PathBuf};
use std::process::Command;
use walkdir::DirEntry;

enum WindowsVariant {
    Msvc,
    Other,
}

enum AppleVariant {
    MacOS,
    Other,
}

enum TargetOs {
    Windows(WindowsVariant),
    Apple(AppleVariant),
    Linux,
    Android,
}

mod build_mm;

macro_rules! debug_log {
    ($($arg:tt)*) => {
        if std::env::var("BUILD_DEBUG").is_ok() {
            println!("cargo:warning=[DEBUG] {}", format!($($arg)*));
        }
    };
}

fn parse_target_os() -> Result<(TargetOs, String), String> {
    let target = env::var("TARGET").unwrap();

    if target.contains("windows") {
        if target.ends_with("-windows-msvc") {
            Ok((TargetOs::Windows(WindowsVariant::Msvc), target))
        } else {
            Ok((TargetOs::Windows(WindowsVariant::Other), target))
        }
    } else if target.contains("apple") {
        if target.ends_with("-apple-darwin") {
            Ok((TargetOs::Apple(AppleVariant::MacOS), target))
        } else {
            Ok((TargetOs::Apple(AppleVariant::Other), target))
        }
    } else if target.contains("android") {
        Ok((TargetOs::Android, target))
    } else if target.contains("linux") {
        Ok((TargetOs::Linux, target))
    } else {
        Err(target)
    }
}

fn get_cargo_target_dir() -> Result<PathBuf, Box<dyn std::error::Error>> {
    let out_dir = env::var("OUT_DIR")?;
    let path = PathBuf::from(out_dir);
    let target_dir = path
        .ancestors()
        .nth(3)
        .ok_or("OUT_DIR is not deep enough")?;
    Ok(target_dir.to_path_buf())
}

fn extract_lib_names(out_dir: &Path, build_shared_libs: bool) -> Vec<String> {
    let lib_pattern = if cfg!(windows) {
        "*.lib"
    } else if cfg!(target_os = "macos") {
        if build_shared_libs {
            "*.dylib"
        } else {
            "*.a"
        }
    } else if build_shared_libs {
        "*.so"
    } else {
        "*.a"
    };
    let libs_dir = out_dir.join("lib*");
    let pattern = libs_dir.join(lib_pattern);
    debug_log!("Extract libs {}", pattern.display());

    let mut lib_names: Vec<String> = Vec::new();

    // Process the libraries based on the pattern
    for entry in glob(pattern.to_str().unwrap()).unwrap() {
        match entry {
            Ok(path) => {
                let stem = path.file_stem().unwrap();
                let stem_str = stem.to_str().unwrap();

                // Remove the "lib" prefix if present
                let lib_name = if stem_str.starts_with("lib") {
                    stem_str.strip_prefix("lib").unwrap_or(stem_str)
                } else {
                    if path.extension() == Some(std::ffi::OsStr::new("a")) {
                        let target = path.parent().unwrap().join(format!("lib{}.a", stem_str));
                        std::fs::rename(&path, &target).unwrap_or_else(|e| {
                            panic!("Failed to rename {path:?} to {target:?}: {e:?}");
                        })
                    }
                    stem_str
                };
                lib_names.push(lib_name.to_string());
            }
            Err(e) => println!("cargo:warning=error={}", e),
        }
    }
    lib_names
}

fn extract_lib_assets(out_dir: &Path) -> Vec<PathBuf> {
    let shared_lib_pattern = if cfg!(windows) {
        "*.dll"
    } else if cfg!(target_os = "macos") {
        "*.dylib"
    } else {
        "*.so"
    };

    let shared_libs_dir = if cfg!(windows) { "bin" } else { "lib" };
    let libs_dir = out_dir.join(shared_libs_dir);
    let pattern = libs_dir.join(shared_lib_pattern);
    debug_log!("Extract lib assets {}", pattern.display());
    let mut files = Vec::new();

    for entry in glob(pattern.to_str().unwrap()).unwrap() {
        match entry {
            Ok(path) => {
                files.push(path);
            }
            Err(e) => eprintln!("cargo:warning=error={}", e),
        }
    }

    files
}

fn macos_link_search_path() -> Option<String> {
    let output = Command::new("clang")
        .arg("--print-search-dirs")
        .output()
        .ok()?;
    if !output.status.success() {
        println!(
            "failed to run 'clang --print-search-dirs', continuing without a link search path"
        );
        return None;
    }

    let stdout = String::from_utf8_lossy(&output.stdout);
    for line in stdout.lines() {
        if line.contains("libraries: =") {
            let path = line.split('=').nth(1)?;
            return Some(format!("{}/lib/darwin", path));
        }
    }

    println!("failed to determine link search path, continuing without it");
    None
}

fn is_hidden(e: &DirEntry) -> bool {
    e.file_name()
        .to_str()
        .map(|s| s.starts_with('.'))
        .unwrap_or_default()
}

fn main() {
    println!("cargo:rerun-if-changed=build.rs");

    let (target_os, target_triple) =
        parse_target_os().unwrap_or_else(|t| panic!("Failed to parse target os {t}"));
    let out_dir = PathBuf::from(env::var("OUT_DIR").unwrap());

    let target_dir = get_cargo_target_dir().unwrap();
    let manifest_dir = env::var("CARGO_MANIFEST_DIR").expect("Failed to get CARGO_MANIFEST_DIR");
    let llama_src = Path::new(&manifest_dir).join("llama.cpp");
    let build_shared_libs = cfg!(feature = "dynamic-link");

    let build_shared_libs = std::env::var("LLAMA_BUILD_SHARED_LIBS")
        .map(|v| v == "1")
        .unwrap_or(build_shared_libs);
    let profile = env::var("LLAMA_LIB_PROFILE").unwrap_or("Release".to_string());
    let static_crt = env::var("LLAMA_STATIC_CRT")
        .map(|v| v == "1")
        .unwrap_or(false);

    println!("cargo:rerun-if-env-changed=LLAMA_LIB_PROFILE");
    println!("cargo:rerun-if-env-changed=LLAMA_BUILD_SHARED_LIBS");
    println!("cargo:rerun-if-env-changed=LLAMA_STATIC_CRT");

    debug_log!("TARGET: {}", target_triple);
    debug_log!("CARGO_MANIFEST_DIR: {}", manifest_dir);
    debug_log!("TARGET_DIR: {}", target_dir.display());
    debug_log!("OUT_DIR: {}", out_dir.display());
    debug_log!("BUILD_SHARED: {}", build_shared_libs);

    // Make sure that changes to the llama.cpp project trigger a rebuild.
    let rebuild_on_children_of = [
        llama_src.join("src"),
        llama_src.join("ggml/src"),
        llama_src.join("common"),
    ];
    for entry in walkdir::WalkDir::new(&llama_src)
        .into_iter()
        .filter_entry(|e| !is_hidden(e))
    {
        let entry = entry.expect("Failed to obtain entry");
        let rebuild = entry
            .file_name()
            .to_str()
            .map(|f| f.starts_with("CMake"))
            .unwrap_or_default()
            || rebuild_on_children_of
                .iter()
                .any(|src_folder| entry.path().starts_with(src_folder));
        if rebuild {
            println!("cargo:rerun-if-changed={}", entry.path().display());
        }
    }

    // Speed up build
    env::set_var(
        "CMAKE_BUILD_PARALLEL_LEVEL",
        std::thread::available_parallelism()
            .unwrap()
            .get()
            .to_string(),
    );

    // Bindings
    let bindings = bindgen::Builder::default()
        .header("wrapper.h")
        .clang_arg(format!("-I{}", llama_src.join("include").display()))
        .clang_arg(format!("-I{}", llama_src.join("ggml/include").display()))
        .parse_callbacks(Box::new(bindgen::CargoCallbacks::new()))
        .derive_partialeq(true)
        .allowlist_function("ggml_.*")
        .allowlist_type("ggml_.*")
        .allowlist_function("llama_.*")
        .allowlist_type("llama_.*")
        .allowlist_function("clip_.*")
        .allowlist_type("clip_.*")
        .allowlist_function("llava_.*")
        .allowlist_type("llava_.*")
        .prepend_enum_name(false)
        .generate()
        .expect("Failed to generate bindings");

    // Write the generated bindings to an output file
    let bindings_path = out_dir.join("bindings.rs");
    bindings
        .write_to_file(bindings_path)
        .expect("Failed to write bindings");

    println!("cargo:rerun-if-changed=wrapper.h");

    debug_log!("Bindings Created");

    // Build with Cmake

    let mut config = Config::new(&llama_src);

    // Would require extra source files to pointlessly
    // be included in what's uploaded to and downloaded from
    // crates.io, so deactivating these instead
    config.define("LLAMA_BUILD_TESTS", "OFF");
    // config.define("LLAMA_BUILD_EXAMPLES", "OFF");
    config.define("LLAMA_BUILD_SERVER", "OFF");

    config.define(
        "BUILD_SHARED_LIBS",
        if build_shared_libs { "ON" } else { "OFF" },
    );

    if matches!(target_os, TargetOs::Apple(_)) {
        config.define("GGML_BLAS", "OFF");
    }

    if (matches!(target_os, TargetOs::Windows(WindowsVariant::Msvc)) && matches!(profile.as_str(), "Release" | "RelWithDebInfo" | "MinSizeRel"))
    {
        // Debug Rust builds under MSVC turn off optimization even though we're ideally building the release profile of llama.cpp.
        // Looks like an upstream bug:
        // https://github.com/rust-lang/cmake-rs/issues/240
        // For now explicitly reinject the optimization flags that a CMake Release build is expected to have on in this scenario.
        // This fixes CPU inference performance when part of a Rust debug build.
        for flag in &["/O2", "/DNDEBUG", "/Ob2"] {
            config.cflag(flag);
            config.cxxflag(flag);
        }
    }

    config.static_crt(static_crt);

    if matches!(target_os, TargetOs::Android) {
        // build flags for android taken from this doc
        // https://github.com/ggerganov/llama.cpp/blob/master/docs/android.md
        let android_ndk = env::var("ANDROID_NDK")
            .expect("Please install Android NDK and ensure that ANDROID_NDK env variable is set");

        println!("cargo::rerun-if-env-changed=ANDROID_NDK");

        config.define(
            "CMAKE_TOOLCHAIN_FILE",
            format!("{android_ndk}/build/cmake/android.toolchain.cmake"),
        );
        if env::var("ANDROID_PLATFORM").is_ok() {
            println!("cargo::rerun-if-env-changed=ANDROID_PLATFORM");
        } else {
            config.define("ANDROID_PLATFORM", "android-28");
        }
        if target_triple.contains("aarch64") {
            config.cflag("-march=armv8.7a");
            config.cxxflag("-march=armv8.7a");
        } else if target_triple.contains("armv7") {
            config.cflag("-march=armv8.7a");
            config.cxxflag("-march=armv8.7a");
        } else if target_triple.contains("x86_64") {
            config.cflag("-march=x86-64");
            config.cxxflag("-march=x86-64");
        } else if target_triple.contains("i686") {
            config.cflag("-march=i686");
            config.cxxflag("-march=i686");
        } else {
            // Rather than guessing just fail.
            panic!("Unsupported Android target {target_triple}");
        }
        config.define("GGML_LLAMAFILE", "OFF");
        if cfg!(feature = "shared-stdcxx") {
            println!("cargo:rustc-link-lib=dylib=stdc++");
            println!("cargo:rustc-link-lib=c++_shared");
        }
    }

    if cfg!(feature = "vulkan") {
        config.define("GGML_VULKAN", "ON");
        match target_os {
            TargetOs::Windows(_) => {
                let vulkan_path = env::var("VULKAN_SDK").expect(
                    "Please install Vulkan SDK and ensure that VULKAN_SDK env variable is set",
                );
                let vulkan_lib_path = Path::new(&vulkan_path).join("Lib");
                println!("cargo:rustc-link-search={}", vulkan_lib_path.display());
                println!("cargo:rustc-link-lib=vulkan-1");
            }
            TargetOs::Linux => {
                println!("cargo:rustc-link-lib=vulkan");
            }
            _ => (),
        }
    }

    if cfg!(feature = "cuda") {
        config.define("GGML_CUDA", "ON");

        if cfg!(feature = "cuda-no-vmm") {
            config.define("GGML_CUDA_NO_VMM", "ON");
        }
    }

    // Android doesn't have OpenMP support AFAICT and openmp is a default feature. Do this here
    // rather than modifying the defaults in Cargo.toml just in case someone enables the OpenMP feature
    // and tries to build for Android anyway.
    if cfg!(feature = "openmp") && !matches!(target_os, TargetOs::Android) {
        config.define("GGML_OPENMP", "ON");
    } else {
        config.define("GGML_OPENMP", "OFF");
    }

    // General
    config
        .profile(&profile)
        .very_verbose(std::env::var("CMAKE_VERBOSE").is_ok()) // Not verbose by default
        .always_configure(false);

    build_mm::pre_cmake_build(&mut config).unwrap();

    let build_dir = config.build();
<<<<<<< HEAD

    // Install llava libs
    build_mm::post_cmake_build(&out_dir, build_shared_libs).unwrap();

    std::fs::rename(
        llama_src.join("common/build-info.cpp"),
        build_dir.join("build-info.cpp"),
    )
    .unwrap();
=======
    let build_info_src = llama_src.join("common/build-info.cpp");
    let build_info_target = build_dir.join("build-info.cpp");
    std::fs::rename(&build_info_src,&build_info_target).unwrap_or_else(|move_e| {
        // Rename may fail if the target directory is on a different filesystem/disk from the source.
        // Fall back to copy + delete to achieve the same effect in this case.
        std::fs::copy(&build_info_src, &build_info_target).unwrap_or_else(|copy_e| {
            panic!("Failed to rename {build_info_src:?} to {build_info_target:?}. Move failed with {move_e:?} and copy failed with {copy_e:?}");
        });
        std::fs::remove_file(&build_info_src).unwrap_or_else(|e| {
            panic!("Failed to delete {build_info_src:?} after copying to {build_info_target:?}: {e:?} (move failed because {move_e:?})");
        });
    });
>>>>>>> b0d355c5

    // Search paths
    println!("cargo:rustc-link-search={}", out_dir.join("lib").display());
    println!(
        "cargo:rustc-link-search={}",
        out_dir.join("lib64").display()
    );
    println!("cargo:rustc-link-search={}", build_dir.display());

    if cfg!(feature = "cuda") && !build_shared_libs {
        println!("cargo:rerun-if-env-changed=CUDA_PATH");

        for lib_dir in find_cuda_helper::find_cuda_lib_dirs() {
            println!("cargo:rustc-link-search=native={}", lib_dir.display());
        }

        // Logic from ggml-cuda/CMakeLists.txt
        println!("cargo:rustc-link-lib=static=cudart_static");
        if matches!(target_os, TargetOs::Windows(_)) {
            println!("cargo:rustc-link-lib=static=cublas");
            println!("cargo:rustc-link-lib=static=cublasLt");
        } else {
            println!("cargo:rustc-link-lib=static=cublas_static");
            println!("cargo:rustc-link-lib=static=cublasLt_static");
        }

        // Need to link against libcuda.so unless GGML_CUDA_NO_VMM is defined.
        if !cfg!(feature = "cuda-no-vmm") {
            println!("cargo:rustc-link-lib=cuda");
        }

        println!("cargo:rustc-link-lib=static=culibos");
    }

    // Link libraries
    let llama_libs_kind = if build_shared_libs { "dylib" } else { "static" };
    let llama_libs = extract_lib_names(&out_dir, build_shared_libs);
    assert_ne!(llama_libs.len(), 0);

    for lib in llama_libs {
        let link = format!("cargo:rustc-link-lib={}={}", llama_libs_kind, lib);
        debug_log!("LINK {link}",);
        println!("{link}",);
    }

    // OpenMP
    if cfg!(feature = "openmp") && target_triple.contains("gnu") {
        println!("cargo:rustc-link-lib=gomp");
    }

    match target_os {
        TargetOs::Windows(WindowsVariant::Msvc) => {
            if cfg!(debug_assertions) {
                println!("cargo:rustc-link-lib=dylib=msvcrtd");
            }
        }
        TargetOs::Linux => {
            println!("cargo:rustc-link-lib=dylib=stdc++");
        }
        TargetOs::Apple(variant) => {
            println!("cargo:rustc-link-lib=framework=Foundation");
            println!("cargo:rustc-link-lib=framework=Metal");
            println!("cargo:rustc-link-lib=framework=MetalKit");
            println!("cargo:rustc-link-lib=framework=Accelerate");
            println!("cargo:rustc-link-lib=c++");

            match variant {
                AppleVariant::MacOS => {
                    // On (older) OSX we need to link against the clang runtime,
                    // which is hidden in some non-default path.
                    //
                    // More details at https://github.com/alexcrichton/curl-rust/issues/279.
                    if let Some(path) = macos_link_search_path() {
                        println!("cargo:rustc-link-lib=clang_rt.osx");
                        println!("cargo:rustc-link-search={}", path);
                    }
                }
                AppleVariant::Other => (),
            }
        }
        _ => (),
    }

    // copy DLLs to target
    if build_shared_libs {
        let libs_assets = extract_lib_assets(&out_dir);
        for asset in libs_assets {
            let asset_clone = asset.clone();
            let filename = asset_clone.file_name().unwrap();
            let filename = filename.to_str().unwrap();
            let dst = target_dir.join(filename);
            debug_log!("HARD LINK {} TO {}", asset.display(), dst.display());
            if !dst.exists() {
                std::fs::hard_link(asset.clone(), dst).unwrap();
            }

            // Copy DLLs to examples as well
            if target_dir.join("examples").exists() {
                let dst = target_dir.join("examples").join(filename);
                debug_log!("HARD LINK {} TO {}", asset.display(), dst.display());
                if !dst.exists() {
                    std::fs::hard_link(asset.clone(), dst).unwrap();
                }
            }

            // Copy DLLs to target/profile/deps as well for tests
            let dst = target_dir.join("deps").join(filename);
            debug_log!("HARD LINK {} TO {}", asset.display(), dst.display());
            if !dst.exists() {
                std::fs::hard_link(asset.clone(), dst).unwrap();
            }
        }
    }
}<|MERGE_RESOLUTION|>--- conflicted
+++ resolved
@@ -382,30 +382,21 @@
     build_mm::pre_cmake_build(&mut config).unwrap();
 
     let build_dir = config.build();
-<<<<<<< HEAD
-
     // Install llava libs
     build_mm::post_cmake_build(&out_dir, build_shared_libs).unwrap();
 
-    std::fs::rename(
-        llama_src.join("common/build-info.cpp"),
-        build_dir.join("build-info.cpp"),
-    )
-    .unwrap();
-=======
     let build_info_src = llama_src.join("common/build-info.cpp");
     let build_info_target = build_dir.join("build-info.cpp");
     std::fs::rename(&build_info_src,&build_info_target).unwrap_or_else(|move_e| {
         // Rename may fail if the target directory is on a different filesystem/disk from the source.
         // Fall back to copy + delete to achieve the same effect in this case.
-        std::fs::copy(&build_info_src, &build_info_target).unwrap_or_else(|copy_e| {
+        std::fs::copy(&build_info_src, &build_info_src).unwrap_or_else(|copy_e| {
             panic!("Failed to rename {build_info_src:?} to {build_info_target:?}. Move failed with {move_e:?} and copy failed with {copy_e:?}");
         });
         std::fs::remove_file(&build_info_src).unwrap_or_else(|e| {
             panic!("Failed to delete {build_info_src:?} after copying to {build_info_target:?}: {e:?} (move failed because {move_e:?})");
         });
     });
->>>>>>> b0d355c5
 
     // Search paths
     println!("cargo:rustc-link-search={}", out_dir.join("lib").display());
